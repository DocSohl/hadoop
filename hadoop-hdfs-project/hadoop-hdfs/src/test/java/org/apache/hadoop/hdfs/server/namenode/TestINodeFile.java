--- conflicted
+++ resolved
@@ -932,9 +932,6 @@
       }
     }
   }
-<<<<<<< HEAD
-  
-=======
   @Test
   public void testLocationLimitInListingOps() throws Exception {
     final Configuration conf = new Configuration();
@@ -1005,7 +1002,6 @@
     }
   }
 
->>>>>>> 6266273c
   @Test
   public void testFilesInGetListingOps() throws Exception {
     final Configuration conf = new Configuration();
